use crate::config::Config;
use crate::{models::TagId, models::WindowHandle, Window, Workspace};

use serde::{Deserialize, Serialize};
use std::collections::{HashMap, VecDeque};

use super::MaybeWindowHandle;
use super::window::Handle;

#[derive(Serialize, Deserialize, Debug, Clone, Copy, PartialEq, Eq)]
pub enum FocusBehaviour {
    Sloppy,
    ClickTo,
    Driven,
}

impl Default for FocusBehaviour {
    fn default() -> Self {
        Self::Sloppy
    }
}

impl FocusBehaviour {
    pub fn is_sloppy(self) -> bool {
        self == FocusBehaviour::Sloppy
    }

    pub fn is_clickto(self) -> bool {
        self == FocusBehaviour::ClickTo
    }

    pub fn is_driven(self) -> bool {
        self == FocusBehaviour::Driven
    }
}

/// `FocusManager` stores the history of which workspaces, tags, and windows had focus.
#[derive(Serialize, Deserialize, Debug, Clone)]
<<<<<<< HEAD
pub struct FocusManager<H: Handle> {
    pub behaviour: FocusBehaviour,
    pub focus_new_windows: bool,
=======
pub struct FocusManager {
>>>>>>> d0e2e7b1
    pub workspace_history: VecDeque<usize>,
    #[serde(bound = "")]
    pub window_history: VecDeque<MaybeWindowHandle<H>>,
    pub tag_history: VecDeque<TagId>,
<<<<<<< HEAD
    #[serde(bound = "")]
    pub tags_last_window: HashMap<TagId, WindowHandle<H>>,
=======
    pub tags_last_window: HashMap<TagId, WindowHandle>,
    pub last_mouse_position: Option<(i32, i32)>,
    // entries below are configuration variables and are never changed
    pub behaviour: FocusBehaviour,
    pub focus_new_windows: bool,
>>>>>>> d0e2e7b1
    pub sloppy_mouse_follows_focus: bool,
    pub create_follows_cursor: bool,
}

impl<H: Handle> FocusManager<H> {
    pub fn new(config: &impl Config) -> Self {
        Self {
            workspace_history: Default::default(),
            window_history: Default::default(),
            tag_history: Default::default(),
            tags_last_window: Default::default(),
            last_mouse_position: None,
            behaviour: config.focus_behaviour(),
            focus_new_windows: config.focus_new_windows(),
            sloppy_mouse_follows_focus: config.sloppy_mouse_follows_focus(),
            create_follows_cursor: config.create_follows_cursor(),
        }
    }

    /// Return the currently focused workspace.
    #[must_use]
    pub fn workspace<'a, 'b>(&self, workspaces: &'a [Workspace]) -> Option<&'b Workspace>
    where
        'a: 'b,
    {
        let index = *self.workspace_history.front()?;
        workspaces.get(index)
    }

    /// Return the currently focused workspace.
    pub fn workspace_mut<'a, 'b>(
        &self,
        workspaces: &'a mut [Workspace],
    ) -> Option<&'b mut Workspace>
    where
        'a: 'b,
    {
        let index = *self.workspace_history.front()?;
        workspaces.get_mut(index)
    }

    /// Return the currently focused tag if the offset is 0.
    /// Offset is used to reach further down the history.
    pub fn tag(&self, offset: usize) -> Option<TagId> {
        self.tag_history.get(offset).copied()
    }

    /// Return the currently focused window.
    #[must_use]
    pub fn window<'a, 'b>(&self, windows: &'a [Window<H>]) -> Option<&'b Window<H>>
    where
        'a: 'b,
    {
        let handle = *self.window_history.front()?;
        if let Some(handle) = handle {
            return windows.iter().find(|w| w.handle == handle);
        }
        None
    }

    /// Return the currently focused window.
    pub fn window_mut<'a, 'b>(&self, windows: &'a mut [Window<H>]) -> Option<&'b mut Window<H>>
    where
        'a: 'b,
    {
        let handle = *self.window_history.front()?;
        if let Some(handle) = handle {
            return windows.iter_mut().find(|w| w.handle == handle);
        }
        None
    }

    // seems like duplicate code
    pub fn create_follows_cursor(&self) -> bool {
        self.create_follows_cursor
    }
}<|MERGE_RESOLUTION|>--- conflicted
+++ resolved
@@ -36,27 +36,17 @@
 
 /// `FocusManager` stores the history of which workspaces, tags, and windows had focus.
 #[derive(Serialize, Deserialize, Debug, Clone)]
-<<<<<<< HEAD
 pub struct FocusManager<H: Handle> {
-    pub behaviour: FocusBehaviour,
-    pub focus_new_windows: bool,
-=======
-pub struct FocusManager {
->>>>>>> d0e2e7b1
     pub workspace_history: VecDeque<usize>,
     #[serde(bound = "")]
     pub window_history: VecDeque<MaybeWindowHandle<H>>,
     pub tag_history: VecDeque<TagId>,
-<<<<<<< HEAD
     #[serde(bound = "")]
     pub tags_last_window: HashMap<TagId, WindowHandle<H>>,
-=======
-    pub tags_last_window: HashMap<TagId, WindowHandle>,
     pub last_mouse_position: Option<(i32, i32)>,
     // entries below are configuration variables and are never changed
     pub behaviour: FocusBehaviour,
     pub focus_new_windows: bool,
->>>>>>> d0e2e7b1
     pub sloppy_mouse_follows_focus: bool,
     pub create_follows_cursor: bool,
 }
