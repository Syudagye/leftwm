#![allow(clippy::wildcard_imports)]

mod scratchpad_handler;

// Make public to the rest of the crate without exposing other internal
// details of the scratchpad handling code
pub use scratchpad_handler::{Direction, ReleaseScratchPadOption};

use super::*;
use crate::command::FocusDeltaBehavior;
use crate::display_action::DisplayAction;
use crate::display_servers::DisplayServer;
use crate::layouts::{self, MAIN_AND_DECK, MONOCLE};
use crate::models::{Handle, TagId, WindowState};
use crate::state::State;
use crate::utils::helpers;
use crate::utils::helpers::relative_find;
use crate::{config::Config, models::FocusBehaviour};

impl<H: Handle, C: Config, SERVER: DisplayServer<H>> Manager<H, C, SERVER> {
    /* When adding a command
     * please update src/utils/command_pipe and leftwm/src/command if:
     * - a command is introduced or renamed
     * please also update src/bin/leftwm-check if any of the following apply after your update:
     * - a command now requires a value
     * - a command no longer requires a value
     * - a new command is introduced that requires a value
     *  */
    /// Processes a command and invokes the associated function.
    pub fn command_handler(&mut self, command: &Command<H>) -> bool {
        process_internal(self, command).unwrap_or(false)
    }
}

macro_rules! move_focus_common_vars {
    ($func:ident ($state:expr $(, $arg:expr )* $(,)? )) => {{
        let handle = $state.focus_manager.window(&$state.windows)?.handle;
        let tag_id = $state.focus_manager.tag(0)?;
        let ws_id = $state.focus_manager.workspace(&$state.workspaces)?.id;
        let layout = Some($state.layout_manager.layout(ws_id, tag_id).name.to_owned());

        let for_active_workspace =
            |x: &Window<H>| -> bool { x.tag == Some(tag_id) && x.is_managed() };

        let to_reorder = helpers::vec_extract(&mut $state.windows, for_active_workspace);
        $func($state, handle, &layout, to_reorder, $($arg),*)
    }};
}

fn process_internal<H: Handle, C: Config, SERVER: DisplayServer<H>>(
    manager: &mut Manager<H, C, SERVER>,
    command: &Command<H>,
) -> Option<bool> {
    let state = &mut manager.state;
    match command {
        Command::ToggleScratchPad(name) => scratchpad_handler::toggle_scratchpad(manager, name),
        Command::AttachScratchPad { window, scratchpad } => {
            scratchpad_handler::attach_scratchpad(*window, scratchpad, manager)
        }
        Command::ReleaseScratchPad { window, tag } => {
            scratchpad_handler::release_scratchpad(window.clone(), *tag, manager)
        }

        Command::NextScratchPadWindow { scratchpad } => {
            scratchpad_handler::cycle_scratchpad_window(manager, scratchpad, Direction::Forward)
        }
        Command::PrevScratchPadWindow { scratchpad } => {
            scratchpad_handler::cycle_scratchpad_window(manager, scratchpad, Direction::Backward)
        }

        Command::ToggleMaximized => toggle_state(state, WindowState::Maximized),
        Command::ToggleFullScreen => toggle_state(state, WindowState::Fullscreen),
        Command::ToggleSticky => toggle_state(state, WindowState::Sticky),
        Command::ToggleAbove => toggle_state(state, WindowState::Above),

        Command::SendWindowToTag { window, tag } => move_to_tag(*window, *tag, manager),
        Command::MoveWindowToNextTag { follow } => move_to_tag_relative(manager, *follow, 1),
        Command::MoveWindowToPreviousTag { follow } => move_to_tag_relative(manager, *follow, -1),
        Command::MoveWindowToLastWorkspace => move_to_last_workspace(state),
        Command::MoveWindowToNextWorkspace => move_window_to_workspace_change(manager, 1),
        Command::MoveWindowToPreviousWorkspace => move_window_to_workspace_change(manager, -1),
        Command::MoveWindowUp => move_focus_common_vars!(move_window_change(state, -1)),
        Command::MoveWindowDown => move_focus_common_vars!(move_window_change(state, 1)),
        Command::MoveWindowTop { swap } => move_focus_common_vars!(move_window_top(state, *swap)),
        Command::SwapWindowTop { swap } => move_focus_common_vars!(swap_window_top(state, *swap)),

        Command::GoToTag { tag, swap } => goto_tag(state, *tag, *swap),
        Command::ReturnToLastTag => return_to_last_tag(state),

        Command::CloseWindow => close_window(state),
        Command::SwapScreens => swap_tags(state),
        Command::NextLayout => next_layout(state),
        Command::PreviousLayout => previous_layout(state),

        Command::SetLayout(layout) => set_layout(layout.as_str(), state),

        Command::FloatingToTile => floating_to_tile(state),
        Command::TileToFloating => tile_to_floating(state),
        Command::ToggleFloating => toggle_floating(state),

        Command::FocusNextTag { behavior } => match *behavior {
            FocusDeltaBehavior::Default => focus_tag_change(state, 1),
            FocusDeltaBehavior::IgnoreEmpty => focus_next_used_tag(state),
            FocusDeltaBehavior::IgnoreUsed => focus_next_empty_tag(state),
        },
        Command::FocusPreviousTag { behavior } => match *behavior {
            FocusDeltaBehavior::Default => focus_tag_change(state, -1),
            FocusDeltaBehavior::IgnoreEmpty => focus_previous_used_tag(state),
            FocusDeltaBehavior::IgnoreUsed => focus_previous_empty_tag(state),
        },
        Command::FocusWindow(param) => focus_window(state, param),
        Command::FocusWindowUp => move_focus_common_vars!(focus_window_change(state, -1)),
        Command::FocusWindowDown => move_focus_common_vars!(focus_window_change(state, 1)),
        Command::FocusWindowTop { swap } => focus_window_top(state, *swap),
        Command::FocusWorkspaceNext => focus_workspace_change(state, 1),
        Command::FocusWorkspacePrevious => focus_workspace_change(state, -1),

        Command::SoftReload => {
            // Make sure the currently focused window is saved for the tag.
            if let Some((handle, Some(tag))) = state
                .focus_manager
                .window(&state.windows)
                .map(|w| (w.handle, w.tag))
            {
                let old_handle = state
                    .focus_manager
                    .tags_last_window
                    .entry(tag)
                    .or_insert(handle);
                *old_handle = handle;
            }
            manager.config.save_state(&manager.state);
            manager.hard_reload();
            None
        }
        Command::HardReload => {
            manager.hard_reload();
            None
        }

        Command::RotateTag => rotate_tag(state),

        Command::IncreaseMainWidth(delta) | Command::IncreaseMainSize(delta) => {
            change_main_size(state, *delta, 1)
        }
        Command::DecreaseMainWidth(delta) | Command::DecreaseMainSize(delta) => {
            change_main_size(state, *delta, -1)
        }
        Command::IncreaseMainCount() => change_main_count(state, 1),
        Command::DecreaseMainCount() => change_main_count(state, -1),
        Command::SetMarginMultiplier(multiplier) => set_margin_multiplier(state, *multiplier),
        Command::SendWorkspaceToTag(ws_index, tag_index) => {
            Some(send_workspace_to_tag(state, *ws_index, *tag_index))
        }
        Command::CloseAllOtherWindows => close_all_other_windows(state),
        Command::Other(cmd) => Some(C::command_handler(cmd, manager)),
    }
}

fn focus_next_empty_tag<H: Handle>(state: &mut State<H>) -> Option<bool> {
    let used_tags: Vec<usize> = state.windows.iter().filter_map(|w| w.tag).collect();
    let unused_tags: Vec<usize> = state
        .tags
        .normal()
        .iter()
        .filter(|t| !used_tags.contains(&t.to_owned().id))
        .map(|t| t.id)
        .collect();
    let next_unused_tag = match unused_tags
        .iter()
        .find(|t| **t > state.focus_manager.tag(0).unwrap_or_default())
    {
        Some(t) => t,
        None => match unused_tags.first() {
            Some(t) => t,
            None => return Some(false),
        },
    };
    state.goto_tag_handler(*next_unused_tag)
}

fn focus_previous_empty_tag<H: Handle>(state: &mut State<H>) -> Option<bool> {
    let used_tags: Vec<usize> = state.windows.iter().filter_map(|w| w.tag).collect();
    let unused_tags: Vec<usize> = state
        .tags
        .normal()
        .iter()
        .filter(|t| !used_tags.contains(&t.to_owned().id))
        .map(|t| t.id)
        .collect();
    let previous_unused_tag = match unused_tags
        .iter()
        .rfind(|t| **t < state.focus_manager.tag(0).unwrap_or_default())
    {
        Some(t) => t,
        None => match unused_tags.last() {
            Some(t) => t,
            None => return Some(false),
        },
    };
    state.goto_tag_handler(*previous_unused_tag)
}

fn focus_next_used_tag<H: Handle>(state: &mut State<H>) -> Option<bool> {
    let mut used_tags: Vec<usize> = state.windows.iter().filter_map(|w| w.tag).collect();
    used_tags.sort_unstable();
    let next_used_tag = match used_tags
        .iter()
        .find(|t| **t > state.focus_manager.tag(0).unwrap_or_default())
    {
        Some(t) => t,
        None => match used_tags.first() {
            Some(t) => t,
            None => return Some(false),
        },
    };
    state.goto_tag_handler(*next_used_tag)
}

fn focus_previous_used_tag<H: Handle>(state: &mut State<H>) -> Option<bool> {
    let mut used_tags: Vec<usize> = state.windows.iter().filter_map(|w| w.tag).collect();
    used_tags.sort_unstable();
    used_tags.reverse();
    let previous_used_tag = match used_tags
        .iter()
        .find(|t| **t < state.focus_manager.tag(0).unwrap_or_default())
    {
        Some(t) => t,
        None => match used_tags.first() {
            Some(t) => t,
            None => return Some(false),
        },
    };
    state.goto_tag_handler(*previous_used_tag)
}

fn toggle_state<H: Handle>(state: &mut State<H>, window_state: WindowState) -> Option<bool> {
    let window = state.focus_manager.window(&state.windows)?;
    let handle = window.handle;
    let toggle_to = !window.states.contains(&window_state);
    let act = DisplayAction::SetState(handle, toggle_to, window_state);
    state.actions.push_back(act);
    state.handle_window_focus(&handle);
    match window_state {
        WindowState::Fullscreen | WindowState::Maximized => Some(true),
        _ => Some(false),
    }
}

fn move_to_tag<H: Handle, C: Config, SERVER: DisplayServer<H>>(
    window: Option<WindowHandle<H>>,
    tag_id: TagId,
    manager: &mut Manager<H, C, SERVER>,
) -> Option<bool> {
    let tag = manager.state.tags.get(tag_id)?.clone();

    // In order to apply the correct margin multiplier we want to copy this value
    // from any window already present on the target tag
    let margin_multiplier = match manager.state.windows.iter().find(|w| w.has_tag(&tag.id)) {
        Some(w) => w.margin_multiplier(),
        None => 1.0,
    };

    let handle = window.or(*manager.state.focus_manager.window_history.front()?)?;
    // Only handle the focus when moving the focused window.
    let handle_focus = window.is_none();
    // Focus the next or previous window on the workspace.
    let new_handle = if handle_focus {
        manager.get_next_or_previous_handle(&handle)
    } else {
        None
    };

    let window = manager
        .state
        .windows
        .iter_mut()
        .find(|w| w.handle == handle)?;

    window.untag();
    window.set_floating(false);
    window.tag(&tag.id);
    window.apply_margin_multiplier(margin_multiplier);
    let act = DisplayAction::SetWindowTag(window.handle, Some(tag.id));
    manager.state.actions.push_back(act);

    manager.state.sort_windows();
    manager
        .state
        .handle_single_border(manager.config.border_width());
    if handle_focus {
        if let Some(new_handle) = new_handle {
            manager.state.focus_window(&new_handle);
        } else {
            let act = DisplayAction::Unfocus(Some(handle), false);
            manager.state.actions.push_back(act);
            manager.state.focus_manager.window_history.push_front(None);
        }
    }
    Some(true)
}

/// Move currently focused window to tag relative to current tag
///
/// Conditionally allow focus to follow the window to the target tag
fn move_to_tag_relative<H: Handle, C: Config, SERVER: DisplayServer<H>>(
    manager: &mut Manager<H, C, SERVER>,
    follow: bool,
    delta: i32,
) -> Option<bool> {
    // Map indexing from 1..len to 0..(len - 1)
    let current_tag = manager.state.focus_manager.tag(0).unwrap_or_default() - 1;
    // apply euclidean division reminder to the result of offseting to wrap around tags vector
    // and add 1 to remap back to 1..len indexing
    let tags_len = manager.state.tags.normal().len() as isize;
    let desired_tag = (current_tag as isize + delta as isize).rem_euclid(tags_len) + 1;
    let desired_tag = desired_tag as usize;

    move_to_tag(None, desired_tag, manager);
    if follow {
        let moved_window = *manager.state.focus_manager.window_history.get(1)?;
        manager.state.goto_tag_handler(desired_tag);
        manager.state.handle_window_focus(&moved_window?);
    }
    Some(true)
}

fn move_window_to_workspace_change<H: Handle, C: Config, SERVER: DisplayServer<H>>(
    manager: &mut Manager<H, C, SERVER>,
    delta: i32,
) -> Option<bool> {
    let current = manager
        .state
        .focus_manager
        .workspace(&manager.state.workspaces)?;
    let workspace =
        helpers::relative_find(&manager.state.workspaces, |w| w == current, delta, true)?.clone();

    let tag_id = workspace.tag?;
    move_to_tag(None, tag_id, manager)
}

fn goto_tag<H: Handle>(
    state: &mut State<H>,
    input_tag: TagId,
    current_tag_swap: bool,
) -> Option<bool> {
    let current_tag = state.focus_manager.tag(0).unwrap_or_default();
    let previous_tag = state.focus_manager.tag(1).unwrap_or_default();
    let destination_tag = if current_tag_swap && current_tag == input_tag {
        previous_tag
    } else {
        input_tag
    };
    state.goto_tag_handler(destination_tag)
}

fn return_to_last_tag<H: Handle>(state: &mut State<H>) -> Option<bool> {
    let previous_tag = state.focus_manager.tag(1).unwrap_or_default();
    state.goto_tag_handler(previous_tag)
}

fn focus_window<H: Handle>(state: &mut State<H>, param: &str) -> Option<bool> {
    match param.parse::<usize>() {
        Ok(index) if index > 0 => {
            // 1-based index seems more user-friendly to me in this context
            let handle = state
                .windows
                .iter()
                .filter(|w| w.visible())
                .nth(index - 1)?
                .handle;

            state.handle_window_focus(&handle);
            None
        }
        Err(_) => focus_window_by_class(state, param),
        Ok(_) => None,
    }
}

fn focus_window_by_class<H: Handle>(state: &mut State<H>, window_class: &str) -> Option<bool> {
    let is_target = |w: &Window<H>| -> bool {
        w.res_name
            .as_ref()
            .zip(w.res_class.as_ref())
            .map_or(false, |(res_name, res_class)| {
                window_class == res_name || window_class == res_class
            })
    };

    let current_window = state.focus_manager.window(&state.windows)?;
    let target_window = if is_target(current_window) {
        let previous_window_handle = state.focus_manager.window_history.get(1);
        state
            .windows
            .iter()
            .find(|w| Some(&Some(w.handle)) == previous_window_handle)
            .cloned()
    } else {
        state.windows.iter().find(|w| is_target(w)).cloned()
    }?;

    let handle = target_window.handle;

    if target_window.visible() {
        state.handle_window_focus(&handle);
        return None;
    }

    let tag_id = target_window.tag?;
    state.goto_tag_handler(tag_id)?;

    match state
        .focus_manager
        .workspace(&state.workspaces)
        .map(|ws| state.layout_manager.layout(ws.id, tag_id))
    {
        Some(layout) if layout.is_monocle() || layout.is_main_and_deck() => {
            let mut windows = helpers::vec_extract(&mut state.windows, |w| {
                w.has_tag(&tag_id) && w.is_managed() && !w.floating()
            });

            let cycle = |wins: &mut Vec<Window<H>>, s: &mut State<H>| {
                let window_index = wins.iter().position(|w| w.handle == handle).unwrap_or(0);
                _ = helpers::cycle_vec(wins, -(window_index as i32));
                s.windows.append(wins);
            };

            if layout.is_monocle() && windows.len() > 1 {
                cycle(&mut windows, state);
            } else if layout.is_main_and_deck() && windows.len() > 2 {
                let main_window = windows.remove(0);
                state.windows.push(main_window);
                cycle(&mut windows, state);
            } else {
                state.windows.append(&mut windows);
            }

            state.handle_window_focus(&handle);
            Some(true)
        }
        Some(_) => {
            state.handle_window_focus(&handle);
            Some(true)
        }
        None => None,
    }
}

/// Focus the adjacent tags, depending on the delta.
/// A delta of 1 means "next tag", a delta of -1 means "previous tag".
fn focus_tag_change<H: Handle>(state: &mut State<H>, delta: i8) -> Option<bool> {
    let current_tag = state.focus_manager.tag(0)?;
    let tags = state.tags.normal();
    let relative_tag_id = relative_find(tags, |tag| tag.id == current_tag, i32::from(delta), true)
        .map(|tag| tag.id)?;
    state.goto_tag_handler(relative_tag_id)
}

fn swap_tags<H: Handle>(state: &mut State<H>) -> Option<bool> {
    if state.workspaces.len() >= 2 && state.focus_manager.workspace_history.len() >= 2 {
        let hist_a = *state.focus_manager.workspace_history.front()?;
        let hist_b = *state.focus_manager.workspace_history.get(1)?;
        // Update workspace tags
        let mut temp = None;
        std::mem::swap(&mut state.workspaces.get_mut(hist_a)?.tag, &mut temp);
        std::mem::swap(&mut state.workspaces.get_mut(hist_b)?.tag, &mut temp);
        std::mem::swap(&mut state.workspaces.get_mut(hist_a)?.tag, &mut temp);
        // Update dock tags and layouts.
        state.update_static();
        return Some(true);
    }
    if state.workspaces.len() == 1 {
        let last = *state.focus_manager.tag_history.get(1)?;
        return state.goto_tag_handler(last);
    }
    None
}

<<<<<<< HEAD
fn close_window<H: Handle>(state: &mut State<H>) -> Option<bool> {
=======
// TODO: closing windows breaks focus, see gh-1204
fn close_window(state: &mut State) -> Option<bool> {
>>>>>>> d0e2e7b1
    let window = state.focus_manager.window(&state.windows)?;
    if window.is_managed() {
        let act = DisplayAction::KillWindow(window.handle);
        state.actions.push_back(act);
    }
    None
}

fn move_to_last_workspace<H: Handle>(state: &mut State<H>) -> Option<bool> {
    if state.workspaces.len() >= 2 && state.focus_manager.workspace_history.len() >= 2 {
        let index = *state.focus_manager.workspace_history.get(1)?;
        let wp_tags = state.workspaces.get(index)?.tag;
        let window = state.focus_manager.window_mut(&mut state.windows)?;
        window.tag = wp_tags;
        return Some(true);
    }
    None
}

fn next_layout<H: Handle>(state: &mut State<H>) -> Option<bool> {
    let workspace = state.focus_manager.workspace_mut(&mut state.workspaces)?;
    state
        .layout_manager
        .cycle_next_layout(workspace.id, workspace.tag.unwrap_or(1));
    Some(true)
}

fn previous_layout<H: Handle>(state: &mut State<H>) -> Option<bool> {
    let workspace = state.focus_manager.workspace_mut(&mut state.workspaces)?;
    state
        .layout_manager
        .cycle_previous_layout(workspace.id, workspace.tag.unwrap_or(1));
    Some(true)
}

fn set_layout<H: Handle>(layout: &str, state: &mut State<H>) -> Option<bool> {
    let tag_id = state.focus_manager.tag(0)?;
    // When switching to Monocle or MainAndDeck layout while in Driven
    // or ClickTo focus mode, we check if the focus is given to a visible window.
    if state.focus_manager.behaviour != FocusBehaviour::Sloppy {
        // if the currently focused window is floating, nothing will be done
        let focused_window = state.focus_manager.window_history.front();
        let is_focused_floating = match state
            .windows
            .iter()
            .find(|w| Some(&Some(w.handle)) == focused_window)
        {
            Some(w) => w.floating(),
            None => false,
        };
        if !is_focused_floating {
            let mut to_focus = None;

            if layout == layouts::MONOCLE {
                to_focus = state
                    .windows
                    .iter()
                    .find(|w| w.has_tag(&tag_id) && w.is_managed() && !w.floating());
            } else if layout == layouts::MAIN_AND_DECK {
                if let Some(&Some(h)) = focused_window {
                    let mut tags_windows = state
                        .windows
                        .iter()
                        .filter(|w| w.has_tag(&tag_id) && w.is_managed() && !w.floating());

                    let mw = tags_windows.next();
                    let tdw = tags_windows.next();

                    if let (Some(mw), Some(tdw)) = (mw, tdw) {
                        // If the focused window is the main or the top of the deck, we don't do
                        // anything.
                        if mw.handle != h && tdw.handle != h {
                            to_focus = Some(tdw);
                        }
                    }
                }
            }

            if let Some(handle) = to_focus.map(|w| w.handle) {
                state.focus_window(&handle);
            }
        }
    }
    let workspace = state.focus_manager.workspace_mut(&mut state.workspaces)?;
    state
        .layout_manager
        .set_layout(workspace.id, tag_id, layout);
    Some(true)
}

fn floating_to_tile<H: Handle>(state: &mut State<H>) -> Option<bool> {
    let workspace = state.focus_manager.workspace(&state.workspaces)?;
    let window = state.focus_manager.window_mut(&mut state.windows)?;
    if window.must_float() {
        return None;
    }
    // Not ideal as is_floating and must_float are connected so have to check
    // them separately
    if !window.floating() {
        return None;
    }
    let handle = window.handle;
    if window.snap_to_workspace(workspace) {
        state.sort_windows();
    }
    state.handle_window_focus(&handle);
    Some(true)
}

fn tile_to_floating<H: Handle>(state: &mut State<H>) -> Option<bool> {
    let width = state.default_width;
    let height = state.default_height;
    let window = state.focus_manager.window_mut(&mut state.windows)?;

    if window.floating() {
        return None;
    }

    let mut normal = window.normal;
    let offset = window.container_size.unwrap_or_default();

    normal.set_x(normal.x() + window.margin.left as i32);
    normal.set_y(normal.y() + window.margin.top as i32);
    normal.set_w(width);
    normal.set_h(height);
    let floating = normal - offset;

    window.set_floating_offsets(Some(floating));
    window.start_loc = Some(floating);
    window.set_floating(true);

    let handle = window.handle;
    state.move_to_top(&handle);

    Some(true)
}

fn toggle_floating<H: Handle>(state: &mut State<H>) -> Option<bool> {
    let window = state.focus_manager.window(&state.windows)?;
    if window.floating() {
        floating_to_tile(state)
    } else {
        tile_to_floating(state)
    }
}

fn move_window_change<H: Handle>(
    state: &mut State<H>,
    mut handle: WindowHandle<H>,
    layout: &Option<String>,
    mut to_reorder: Vec<Window<H>>,
    val: i32,
) -> Option<bool> {
    let is_handle = |x: &Window<H>| -> bool { x.handle == handle };
    if layout == &Some(MONOCLE.to_string()) {
        handle = helpers::relative_find(&to_reorder, is_handle, -val, true)?.handle;
        let _ = helpers::cycle_vec(&mut to_reorder, val);
    } else if layout == &Some(MAIN_AND_DECK.to_string()) {
        if let Some(index) = to_reorder.iter().position(|x: &Window<H>| !x.floating()) {
            let mut window_group = to_reorder.split_off(index + 1);
            if !to_reorder.iter().any(|w| w.handle == handle) {
                handle = helpers::relative_find(&window_group, is_handle, -val, true)?.handle;
            }
            _ = helpers::cycle_vec(&mut window_group, val);
            to_reorder.append(&mut window_group);
        }
    } else {
        _ = helpers::reorder_vec(&mut to_reorder, is_handle, val);
    }
    state.windows.append(&mut to_reorder);
    state.handle_window_focus(&handle);
    Some(true)
}

//val and layout aren't used which is a bit awkward
fn move_window_top<H: Handle>(
    state: &mut State<H>,
    handle: WindowHandle<H>,
    _layout: &Option<String>,
    mut to_reorder: Vec<Window<H>>,
    swap: bool,
) -> Option<bool> {
    // Moves the selected window at index 0 of the window list.
    // If the selected window is already at index 0, it is sent to index 1.
    let is_handle = |x: &Window<H>| -> bool { x.handle == handle };
    let list = &mut to_reorder;
    let len = list.len();
    let index = list.iter().position(is_handle)?;
    let item = list.get(index)?.clone();
    list.remove(index);
    dbg!(swap);
    let mut new_index: usize = match index {
        0 if swap => 1,
        _ => 0,
    };
    if new_index >= len {
        new_index -= len;
    }
    list.insert(new_index, item);

    state.windows.append(&mut to_reorder);
    // focus follows the window if it was not already on top of the stack
    if index > 0 {
        state.handle_window_focus(&handle);
    }
    Some(true)
}

fn swap_window_top<H: Handle>(
    state: &mut State<H>,
    handle: WindowHandle<H>,
    _layout: &Option<String>,
    mut to_reorder: Vec<Window<H>>,
    swap: bool,
) -> Option<bool> {
    // Swaps the selected window to index 0 of the window list.
    // If the selected window is already at index 0, it is sent to index 1.
    let is_handle = |x: &Window<H>| -> bool { x.handle == handle };
    let list = &mut to_reorder;
    let len = list.len();
    let index = list.iter().position(is_handle)?;

    let mut new_index: usize = match index {
        0 if swap => 1,
        _ => 0,
    };

    if new_index >= len {
        new_index -= len;
    }
    list.swap(index, new_index);

    state.windows.append(&mut to_reorder);
    // focus follows the window if it was not already on top of the stack
    if index > 0 {
        state.handle_window_focus(&handle);
    }
    Some(true)
}

fn focus_window_change<H: Handle>(
    state: &mut State<H>,
    mut handle: WindowHandle<H>,
    layout: &Option<String>,
    mut to_reorder: Vec<Window<H>>,
    val: i32,
) -> Option<bool> {
    let is_handle = |x: &Window<H>| -> bool { x.handle == handle };
    if layout == &Some(layouts::MONOCLE.to_string()) {
        // For Monocle we want to also move windows up/down
        // Not the best solution but results
        // in desired behaviour
        handle = helpers::relative_find(&to_reorder, is_handle, -val, true)?.handle;
        let _ = helpers::cycle_vec(&mut to_reorder, val);
    } else if layout == &Some(layouts::MAIN_AND_DECK.to_string()) {
        let len = to_reorder.len() as i32;
        if len > 0 {
            let index = match to_reorder.iter().position(|x: &Window<H>| !x.floating()) {
                Some(i) => {
                    if i as i32 == len - 1 {
                        i
                    } else {
                        i + 1
                    }
                }
                None => len.saturating_sub(1) as usize,
            };
            let window_group = &to_reorder[..=index];
            handle = helpers::relative_find(window_group, is_handle, -val, true)?.handle;
        }
    } else if let Some(new_focused) = helpers::relative_find(&to_reorder, is_handle, val, true) {
        handle = new_focused.handle;
    }
    state.windows.append(&mut to_reorder);
    state.handle_window_focus(&handle);
    Some(layout == &Some(layouts::MONOCLE.to_string()))
}

fn focus_window_top<H: Handle>(state: &mut State<H>, swap: bool) -> Option<bool> {
    let tag = state.focus_manager.tag(0)?;
    let cur = state.focus_manager.window(&state.windows).map(|w| w.handle);
    let prev = state.focus_manager.tags_last_window.get(&tag).copied();
    let next = state
        .windows
        .iter()
        .find(|x| x.tag == Some(tag) && !x.floating() && x.is_managed())
        .map(|w| w.handle);

    match (next, cur, prev) {
        (Some(next), Some(cur), Some(prev)) if next == cur && swap => {
            state.handle_window_focus(&prev);
        }
        (Some(next), Some(cur), _) if next != cur => state.handle_window_focus(&next),
        _ => {}
    }
    None
}

fn close_all_other_windows<H: Handle>(state: &mut State<H>) -> Option<bool> {
    let current_window: Option<WindowHandle<H>> =
        state.focus_manager.window(&state.windows).map(|w| w.handle);
    let current_workspace = state.focus_manager.workspace(&state.workspaces);

    for window in &state.windows {
        if window.handle.ne(&current_window?)
            && current_workspace?.is_displaying(window)
            && window.r#type.ne(&WindowType::Normal)
        {
            let act = DisplayAction::KillWindow(window.handle);
            state.actions.push_back(act);
        }
    }
    Some(true)
}

fn focus_workspace_change<H: Handle>(state: &mut State<H>, val: i32) -> Option<bool> {
    let current = state.focus_manager.workspace(&state.workspaces)?;
    let workspace = helpers::relative_find(&state.workspaces, |w| w == current, val, true)?.clone();

    if state.focus_manager.behaviour.is_sloppy() && state.focus_manager.sloppy_mouse_follows_focus {
        let action = workspace
            .tag
            .as_ref()
            .and_then(|tag| state.focus_manager.tags_last_window.get(tag))
            .map_or_else(
                || DisplayAction::MoveMouseOverPoint(workspace.xyhw.center()),
                |h| DisplayAction::MoveMouseOver(*h, true),
            );
        state.actions.push_back(action);
    }
    state.focus_workspace(&workspace);
    None
}

fn rotate_tag<H: Handle>(state: &mut State<H>) -> Option<bool> {
    let workspace = state.focus_manager.workspace_mut(&mut state.workspaces)?;
    let workspace_id = workspace.id;
    let tag_id = state.focus_manager.tag(0)?;
    let def = state.layout_manager.layout_mut(workspace_id, tag_id);
    def.rotate(true);
    Some(true)
}

fn change_main_size<H: Handle>(state: &mut State<H>, delta: i32, factor: i8) -> Option<bool> {
    let workspace = state.focus_manager.workspace_mut(&mut state.workspaces)?;
    let workspace_id = workspace.id;
    let tag_id = state.focus_manager.tag(0)?;
    let def = state.layout_manager.layout_mut(workspace_id, tag_id);
    def.change_main_size(delta * i32::from(factor), workspace.width());
    Some(true)
}

fn change_main_count<H: Handle>(state: &mut State<H>, factor: i8) -> Option<bool> {
    let workspace = state.focus_manager.workspace_mut(&mut state.workspaces)?;
    let workspace_id = workspace.id;
    let tag_id = state.focus_manager.tag(0)?;
    let def = state.layout_manager.layout_mut(workspace_id, tag_id);
    match factor {
        1 => def.increase_main_window_count(),
        -1 => def.decrease_main_window_count(),
        _ => (),
    }
    Some(true)
}

fn set_margin_multiplier<H: Handle>(state: &mut State<H>, margin_multiplier: f32) -> Option<bool> {
    let ws = state.focus_manager.workspace_mut(&mut state.workspaces)?;
    ws.set_margin_multiplier(margin_multiplier);
    let tag = ws.tag;
    if state.windows.iter().any(|w| w.r#type == WindowType::Normal) {
        let for_active_workspace =
            |x: &Window<H>| -> bool { tag == x.tag && x.r#type == WindowType::Normal };
        let mut to_apply_margin_multiplier =
            helpers::vec_extract(&mut state.windows, for_active_workspace);
        for w in &mut to_apply_margin_multiplier {
            if let Some(ws) = state.focus_manager.workspace(&state.workspaces) {
                w.apply_margin_multiplier(ws.margin_multiplier());
            }
        }
        state.windows.append(&mut to_apply_margin_multiplier);
    }
    Some(true)
}

fn send_workspace_to_tag<H: Handle>(
    state: &mut State<H>,
    ws_index: usize,
    tag_index: usize,
) -> bool {
    // todo: address inconsistency of using the index instead of the id here
    if ws_index < state.workspaces.len() && tag_index < state.tags.len_normal() {
        let workspace = &state.workspaces[ws_index].clone();
        state.focus_workspace(workspace);
        state.goto_tag_handler(tag_index + 1);
        return true;
    }
    false
}

#[cfg(test)]
mod tests {
    use super::*;
    use crate::models::{MockHandle, Tags};

    fn mock_update(
        manager: &mut Manager<
            MockHandle,
            crate::config::tests::TestConfig,
            crate::display_servers::MockDisplayServer<MockHandle>,
        >,
    ) {
        while let Some(act) = manager.state.actions.pop_front() {
            if let DisplayAction::SetState(window_handle, toggle_to, window_state) = act {
                if let Some(window) = manager
                    .state
                    .windows
                    .iter_mut()
                    .find(|w| w.handle == window_handle)
                {
                    if window_state == WindowState::Fullscreen
                        || window_state == WindowState::Maximized
                    {
                        if toggle_to {
                            window.states = vec![window_state];
                        } else {
                            window.states.retain(|s| s != &window_state);
                        }
                    }
                }
            }
        }
    }

    #[test]
    fn toggle_fullscreen() {
        let mut manager = Manager::new_test(vec!["1".to_string()]);
        manager.screen_create_handler(Screen::default());

        for i in 1..=3 {
            manager.window_created_handler(
                Window::new(WindowHandle::<MockHandle>(i), None, None),
                -1,
                -1,
            );
        }

        assert!(!manager
            .state
            .windows
            .iter()
            .any(|w| w.states.contains(&WindowState::Fullscreen)));

        manager.command_handler(&Command::ToggleFullScreen);

        mock_update(&mut manager);
        assert!(manager
            .state
            .windows
            .iter()
            .any(|w| w.states.contains(&WindowState::Fullscreen)));
    }

    #[test]
    fn toggle_maximized() {
        let mut manager = Manager::new_test(vec!["1".to_string()]);
        manager.screen_create_handler(Screen::default());

        for i in 1..=3 {
            manager.window_created_handler(
                Window::new(WindowHandle::<MockHandle>(i), None, None),
                -1,
                -1,
            );
        }

        assert!(!manager
            .state
            .windows
            .iter()
            .any(|w| w.states.contains(&WindowState::Maximized)));

        manager.command_handler(&Command::ToggleMaximized);

        mock_update(&mut manager);
        assert!(manager
            .state
            .windows
            .iter()
            .any(|w| w.states.contains(&WindowState::Maximized)));
    }

    #[test]
    fn fullscreen_window_sorting() {
        let mut manager = Manager::new_test(vec!["1".to_string()]);
        manager.screen_create_handler(Screen::default());

        for i in 1..=4 {
            manager.window_created_handler(
                Window::new(WindowHandle::<MockHandle>(i), None, None),
                -1,
                -1,
            );
        }

        manager.state.focus_window(&WindowHandle::<MockHandle>(2));
        manager.command_handler(&Command::ToggleMaximized);

        manager.state.focus_window(&WindowHandle::<MockHandle>(3));
        manager.command_handler(&Command::ToggleFullScreen);

        mock_update(&mut manager);
        manager.state.sort_windows();

        // Fullscreen(3) > maximized(2) > normal(1) + normal(4)
        let expected_order = vec![
            WindowHandle::<MockHandle>(3),
            WindowHandle::<MockHandle>(2),
            WindowHandle::<MockHandle>(1),
            WindowHandle::<MockHandle>(4),
        ];

        match manager.state.actions.front().unwrap() {
            DisplayAction::SetWindowOrder(order) => assert_eq!(order, &expected_order),
            _ => unreachable!("No other update should be left"),
        }
    }

    #[test]
    fn return_to_last_tag_should_go_back_to_last_tag() {
        let mut manager = Manager::new_test(vec![
            "A15".to_string(),
            "B24".to_string(),
            "C".to_string(),
            "6D4".to_string(),
            "E39".to_string(),
            "F67".to_string(),
        ]);
        manager.screen_create_handler(Screen::default());
        manager.screen_create_handler(Screen::default());

        assert!(manager.command_handler(&Command::GoToTag {
            tag: 1,
            swap: false
        }));
        let current_tag = manager.state.focus_manager.tag(0).unwrap();
        assert_eq!(current_tag, 1);

        assert!(manager.command_handler(&Command::GoToTag {
            tag: 2,
            swap: false
        }));
        let current_tag = manager.state.focus_manager.tag(0).unwrap_or_default();
        assert_eq!(current_tag, 2);

        manager.command_handler(&Command::ReturnToLastTag);
        let current_tag = manager.state.focus_manager.tag(0).unwrap_or_default();
        assert_eq!(current_tag, 1);
    }

    #[test]
    fn go_to_tag_should_return_false_if_no_screen_is_created() {
        let mut manager = Manager::new_test(vec![]);
        // no screen creation here
        assert!(!manager.command_handler(&Command::GoToTag {
            tag: 6,
            swap: false
        }));
        assert!(!manager.command_handler(&Command::GoToTag {
            tag: 2,
            swap: false
        }));
        assert!(!manager.command_handler(&Command::GoToTag {
            tag: 15,
            swap: false
        }));
    }

    #[test]
    fn go_to_tag_should_create_at_least_one_tag_per_screen_no_more() {
        let mut manager = Manager::new_test(vec![]);
        manager.screen_create_handler(Screen::default());
        manager.screen_create_handler(Screen::default());
        // no tag creation here but one tag per screen is created
        assert!(manager.command_handler(&Command::GoToTag {
            tag: 2,
            swap: false
        }));
        assert!(manager.command_handler(&Command::GoToTag {
            tag: 1,
            swap: false
        }));
        // we only have one tag per screen created automatically
        assert!(!manager.command_handler(&Command::GoToTag {
            tag: 3,
            swap: false
        }));
    }

    #[test]
    fn go_to_tag_should_return_false_on_invalid_input() {
        let mut manager = Manager::new_test(vec![]);
        manager.screen_create_handler(Screen::default());
        manager.state.tags = Tags::new();
        manager.state.tags.add_new("A15");
        manager.state.tags.add_new("B24");
        manager.state.tags.add_new("C");
        manager.state.tags.add_new("6D4");
        manager.state.tags.add_new("E39");
        manager.state.tags.add_new("F67");
        assert!(!manager.command_handler(&Command::GoToTag {
            tag: 0,
            swap: false
        }));
        assert!(!manager.command_handler(&Command::GoToTag {
            tag: 999,
            swap: false
        }));
    }

    #[test]
    fn go_to_tag_should_go_to_tag_and_set_history() {
        let mut manager = Manager::new_test(vec![
            "A15".to_string(),
            "B24".to_string(),
            "C".to_string(),
            "6D4".to_string(),
            "E39".to_string(),
            "F67".to_string(),
        ]);
        manager.screen_create_handler(Screen::default());
        manager.screen_create_handler(Screen::default());

        assert!(manager.command_handler(&Command::GoToTag {
            tag: 6,
            swap: false
        }));
        let current_tag = manager.state.focus_manager.tag(0).unwrap();
        assert_eq!(current_tag, 6);

        assert!(manager.command_handler(&Command::GoToTag {
            tag: 2,
            swap: false
        }));
        let current_tag = manager.state.focus_manager.tag(0).unwrap_or_default();
        assert_eq!(current_tag, 2);

        assert!(manager.command_handler(&Command::GoToTag {
            tag: 3,
            swap: false
        }));
        let current_tag = manager.state.focus_manager.tag(0).unwrap_or_default();
        assert_eq!(current_tag, 3);

        assert!(manager.command_handler(&Command::GoToTag {
            tag: 4,
            swap: false
        }));
        let current_tag = manager.state.focus_manager.tag(0).unwrap_or_default();
        assert_eq!(current_tag, 4);

        // test tag history
        assert_eq!(manager.state.focus_manager.tag(1).unwrap_or_default(), 3);
        assert_eq!(manager.state.focus_manager.tag(2).unwrap_or_default(), 2);
        assert_eq!(manager.state.focus_manager.tag(3).unwrap_or_default(), 6);
    }

    #[test]
    fn focus_tag_change_should_go_to_previous_and_next_tag() {
        let mut manager = Manager::new_test(vec![
            "A15".to_string(),
            "B24".to_string(),
            "C".to_string(),
            "6D4".to_string(),
            "E39".to_string(),
            "F67".to_string(),
        ]);
        manager.screen_create_handler(Screen::default());
        let state = &mut manager.state;

        state.focus_tag(&2);
        assert_eq!(state.focus_manager.tag(0).unwrap(), 2);

        focus_tag_change(state, 1);
        assert_eq!(state.focus_manager.tag(0).unwrap(), 3);

        focus_tag_change(state, -1);
        assert_eq!(state.focus_manager.tag(0).unwrap(), 2);

        focus_tag_change(state, 2);
        assert_eq!(state.focus_manager.tag(0).unwrap(), 4);

        focus_tag_change(state, -5);
        assert_eq!(state.focus_manager.tag(0).unwrap(), 5);

        focus_tag_change(state, 3);
        assert_eq!(state.focus_manager.tag(0).unwrap(), 2);

        focus_tag_change(state, 13);
        assert_eq!(state.focus_manager.tag(0).unwrap(), 3);
    }

    #[test]
    fn focus_window_top() {
        let mut manager = Manager::new_test(vec![]);
        manager.screen_create_handler(Screen::default());

        manager.window_created_handler(
            Window::new(WindowHandle::<MockHandle>(1), None, None),
            -1,
            -1,
        );
        manager.window_created_handler(
            Window::new(WindowHandle::<MockHandle>(2), None, None),
            -1,
            -1,
        );
        manager.window_created_handler(
            Window::new(WindowHandle::<MockHandle>(3), None, None),
            -1,
            -1,
        );

        let expected = manager.state.windows[0].clone();
        let initial = manager.state.windows[1].clone();

        manager.state.focus_window(&initial.handle);

        manager.command_handler(&Command::FocusWindowTop { swap: false });
        let actual = manager
            .state
            .focus_manager
            .window(&manager.state.windows)
            .unwrap()
            .handle;
        assert_eq!(expected.handle, actual);

        manager.command_handler(&Command::FocusWindowTop { swap: false });
        let actual = manager
            .state
            .focus_manager
            .window(&manager.state.windows)
            .unwrap()
            .handle;
        assert_eq!(expected.handle, actual);

        manager.command_handler(&Command::FocusWindowTop { swap: true });
        let actual = manager
            .state
            .focus_manager
            .window(&manager.state.windows)
            .unwrap()
            .handle;
        assert_eq!(initial.handle, actual);
    }

    #[test]
    fn move_window_top() {
        let mut manager = Manager::new_test(vec![]);
        manager.screen_create_handler(Screen::default());

        manager.window_created_handler(
            Window::new(WindowHandle::<MockHandle>(1), None, None),
            -1,
            -1,
        );
        manager.window_created_handler(
            Window::new(WindowHandle::<MockHandle>(2), None, None),
            -1,
            -1,
        );
        manager.window_created_handler(
            Window::new(WindowHandle::<MockHandle>(3), None, None),
            -1,
            -1,
        );

        let expected = manager.state.windows[0].clone();
        let initial = manager.state.windows[1].clone();

        manager.state.focus_window(&initial.handle);

        manager.command_handler(&Command::MoveWindowTop { swap: false });
        assert_eq!(manager.state.windows[0].handle, initial.handle);

        manager.command_handler(&Command::MoveWindowTop { swap: false });
        assert_eq!(manager.state.windows[0].handle, initial.handle);

        manager.command_handler(&Command::MoveWindowTop { swap: true });
        assert_eq!(manager.state.windows[0].handle, expected.handle);
    }

    #[test]
    fn move_window_to_next_or_prev_tag_should_be_able_to_cycle() {
        let mut manager = Manager::new_test(vec![
            "AO".to_string(),
            "EU".to_string(),
            "ID".to_string(),
            "HT".to_string(),
            "NS".to_string(),
        ]);
        manager.screen_create_handler(Screen::default());
        manager.window_created_handler(
            Window::new(WindowHandle::<MockHandle>(1), None, None),
            -1,
            -1,
        );

        let first_tag = manager.state.tags.get(1).unwrap().id;
        let third_tag = manager.state.tags.get(3).unwrap().id;
        let last_tag = manager.state.tags.get(5).unwrap().id;

        assert!(manager.state.windows[0].has_tag(&first_tag));

        manager.command_handler(&Command::MoveWindowToPreviousTag { follow: true });
        assert!(manager.state.windows[0].has_tag(&last_tag));

        (0..3).for_each(|_| {
            manager.command_handler(&Command::MoveWindowToNextTag { follow: false });
            manager.command_handler(&Command::FocusNextTag {
                behavior: FocusDeltaBehavior::Default,
            });
        });
        assert!(manager.state.windows[0].has_tag(&third_tag));
    }

    #[test]
    fn move_window_to_next_or_prev_tag_should_be_able_to_keep_window_focused() {
        let mut manager = Manager::new_test(vec!["AO".to_string(), "EU".to_string()]);
        manager.screen_create_handler(Screen::default());
        manager.window_created_handler(
            Window::new(WindowHandle::<MockHandle>(1), None, None),
            -1,
            -1,
        );
        manager.window_created_handler(
            Window::new(WindowHandle::<MockHandle>(2), None, None),
            -1,
            -1,
        );
        let expected_tag = manager.state.tags.get(2).unwrap().id;
        manager.command_handler(&Command::SendWindowToTag {
            window: None,
            tag: expected_tag,
        });
        let initial = manager.state.windows[0].clone();

        manager.command_handler(&Command::MoveWindowToNextTag { follow: true });

        assert_eq!(
            *manager.state.focus_manager.tag_history.front().unwrap(),
            expected_tag
        );
        assert_eq!(manager.state.windows[0].handle, initial.handle);
    }

    #[test]
    fn after_moving_second_window_remaining_single_window_has_no_border() {
        let mut manager = Manager::new_test_with_border(vec!["1".to_string(), "2".to_string()], 1);
        manager.screen_create_handler(Screen::default());

        manager.window_created_handler(
            Window::new(WindowHandle::<MockHandle>(1), None, None),
            -1,
            -1,
        );
        manager.window_created_handler(
            Window::new(WindowHandle::<MockHandle>(2), None, None),
            -1,
            -1,
        );

        let first_tag = manager.state.tags.get(1).unwrap().id;
        assert!(manager.state.windows[0].has_tag(&first_tag));
        assert!(manager.state.windows[0].border() > 0);

        let second_tag = manager.state.tags.get(2).unwrap().id;
        assert!(manager.command_handler(&Command::SendWindowToTag {
            window: Some(manager.state.windows[0].handle),
            tag: second_tag,
        }));

        assert_eq!(manager.state.windows[0].border(), 0);
    }

    #[test]
    fn after_moving_single_window_to_another_single_window_both_have_borders() {
        let mut manager = Manager::new_test_with_border(vec!["1".to_string(), "2".to_string()], 1);
        manager.screen_create_handler(Screen::default());

        let mut first_window = Window::new(WindowHandle::<MockHandle>(1), None, None);
        first_window.tag(&1);
        manager.window_created_handler(first_window, -1, -1);

        let mut second_window = Window::new(WindowHandle::<MockHandle>(2), None, None);
        second_window.tag(&2);
        manager.window_created_handler(second_window, -1, -1);

        let second_tag = manager.state.tags.get(2).unwrap().id;
        assert!(manager.command_handler(&Command::SendWindowToTag {
            window: Some(manager.state.windows[0].handle),
            tag: second_tag,
        }));

        assert_eq!(manager.state.windows[0].border(), 1);
        assert_eq!(manager.state.windows[1].border(), 1);
    }

    #[test]

    fn goto_next_empty_tag_while_in_used_tag() {
        let mut manager: Manager<
            crate::config::tests::TestConfig,
            crate::display_servers::MockDisplayServer,
        > = Manager::new_test(vec!["Used".to_string(), "Empty".to_string()]);
        manager.screen_create_handler(Screen::default());

        manager.state.focus_tag(&1);

        let mut first_window = Window::new(WindowHandle::<MockHandle>(1), None, None);
        first_window.tag(&1);
        manager.window_created_handler(first_window, -1, -1);

        assert!(manager.command_handler(&Command::FocusNextTag {
            behavior: FocusDeltaBehavior::IgnoreUsed
        }));

        assert_eq!(manager.state.focus_manager.tag(0).unwrap(), 2);
    }

    #[test]
    fn goto_next_empty_tag_while_in_empty_tag() {
        let mut manager: Manager<
            crate::config::tests::TestConfig,
            crate::display_servers::MockDisplayServer,
        > = Manager::new_test(vec!["Emtpy_One".to_string(), "Empty".to_string()]);
        manager.screen_create_handler(Screen::default());

        manager.state.focus_tag(&1);

        assert!(manager.command_handler(&Command::FocusNextTag {
            behavior: FocusDeltaBehavior::IgnoreUsed
        }));

        assert_eq!(manager.state.focus_manager.tag(0).unwrap(), 2);
    }

    #[test]
    fn goto_next_empty_tag_multiple_tags() {
        let mut manager: Manager<
            crate::config::tests::TestConfig,
            crate::display_servers::MockDisplayServer,
        > = Manager::new_test(vec![
            "A".to_string(),
            "B".to_string(),
            "C".to_string(),
            "D".to_string(),
        ]);
        manager.screen_create_handler(Screen::default());

        manager.state.focus_tag(&1);

        let mut first_window = Window::new(WindowHandle::<MockHandle>(1), None, None);
        first_window.tag(&1);
        manager.window_created_handler(first_window, -1, -1);

        let mut second_window = Window::new(WindowHandle::<MockHandle>(2), None, None);
        second_window.tag(&1);
        manager.window_created_handler(second_window, -1, -1);

        let mut third_window = Window::new(WindowHandle::<MockHandle>(3), None, None);
        third_window.tag(&2);
        let third_window_handle = third_window.handle;
        manager.window_created_handler(third_window, -1, -1);

        assert!(manager.command_handler(&Command::FocusNextTag {
            behavior: FocusDeltaBehavior::IgnoreUsed
        }));

        assert_eq!(manager.state.focus_manager.tag(0).unwrap(), 3);

        assert!(manager.command_handler(&Command::FocusNextTag {
            behavior: FocusDeltaBehavior::IgnoreUsed
        }));

        assert_eq!(manager.state.focus_manager.tag(0).unwrap(), 4);

        assert!(manager.command_handler(&Command::FocusNextTag {
            behavior: FocusDeltaBehavior::IgnoreUsed
        }));

        assert_eq!(manager.state.focus_manager.tag(0).unwrap(), 3);

        manager.window_destroyed_handler(&third_window_handle);

        assert!(manager.command_handler(&Command::FocusNextTag {
            behavior: FocusDeltaBehavior::IgnoreUsed
        }));
        assert!(manager.command_handler(&Command::FocusNextTag {
            behavior: FocusDeltaBehavior::IgnoreUsed
        }));

        assert_eq!(manager.state.focus_manager.tag(0).unwrap(), 2);
    }

    #[test]

    fn goto_previous_empty_tag_while_in_used_tag() {
        let mut manager: Manager<
            crate::config::tests::TestConfig,
            crate::display_servers::MockDisplayServer,
        > = Manager::new_test(vec!["Used".to_string(), "Empty".to_string()]);
        manager.screen_create_handler(Screen::default());

        let mut first_window = Window::new(WindowHandle::<MockHandle>(1), None, None);
        first_window.tag(&2);
        manager.window_created_handler(first_window, -1, -1);

        manager.state.focus_tag(&2);

        assert!(manager.command_handler(&Command::FocusPreviousTag {
            behavior: FocusDeltaBehavior::IgnoreUsed
        }));

        assert_eq!(manager.state.focus_manager.tag(0).unwrap(), 1);
    }

    #[test]
    fn goto_previous_empty_tag_while_in_empty_tag() {
        let mut manager: Manager<
            crate::config::tests::TestConfig,
            crate::display_servers::MockDisplayServer,
        > = Manager::new_test(vec!["Emtpy_One".to_string(), "Empty".to_string()]);
        manager.screen_create_handler(Screen::default());

        manager.state.focus_tag(&2);

        assert!(manager.command_handler(&Command::FocusPreviousTag {
            behavior: FocusDeltaBehavior::IgnoreUsed
        }));

        assert_eq!(manager.state.focus_manager.tag(0).unwrap(), 1);
    }

    #[test]
    fn goto_previous_empty_tag_multiple_tags() {
        let mut manager: Manager<
            crate::config::tests::TestConfig,
            crate::display_servers::MockDisplayServer,
        > = Manager::new_test(vec![
            "A".to_string(),
            "B".to_string(),
            "C".to_string(),
            "D".to_string(),
        ]);
        manager.screen_create_handler(Screen::default());

        manager.state.focus_tag(&1);

        let mut first_window = Window::new(WindowHandle::<MockHandle>(1), None, None);
        first_window.tag(&1);
        manager.window_created_handler(first_window, -1, -1);

        let mut second_window = Window::new(WindowHandle::<MockHandle>(2), None, None);
        second_window.tag(&1);
        manager.window_created_handler(second_window, -1, -1);

        let mut third_window = Window::new(WindowHandle::<MockHandle>(3), None, None);
        third_window.tag(&2);
        let third_window_handle = third_window.handle;
        manager.window_created_handler(third_window, -1, -1);

        assert!(manager.command_handler(&Command::FocusPreviousTag {
            behavior: FocusDeltaBehavior::IgnoreUsed
        }));

        assert_eq!(manager.state.focus_manager.tag(0).unwrap(), 4);

        assert!(manager.command_handler(&Command::FocusPreviousTag {
            behavior: FocusDeltaBehavior::IgnoreUsed
        }));

        assert_eq!(manager.state.focus_manager.tag(0).unwrap(), 3);

        assert!(manager.command_handler(&Command::FocusPreviousTag {
            behavior: FocusDeltaBehavior::IgnoreUsed
        }));

        assert_eq!(manager.state.focus_manager.tag(0).unwrap(), 4);

        manager.window_destroyed_handler(&third_window_handle);
        assert!(manager.command_handler(&Command::FocusPreviousTag {
            behavior: FocusDeltaBehavior::IgnoreUsed
        }));
        assert!(manager.command_handler(&Command::FocusPreviousTag {
            behavior: FocusDeltaBehavior::IgnoreUsed
        }));

        assert_eq!(manager.state.focus_manager.tag(0).unwrap(), 2);
    }

    #[test]

    fn goto_next_used_tag_while_in_used_tag() {
        let mut manager: Manager<
            crate::config::tests::TestConfig,
            crate::display_servers::MockDisplayServer,
        > = Manager::new_test(vec!["Used".to_string(), "Empty".to_string()]);
        manager.screen_create_handler(Screen::default());

        manager.state.focus_tag(&1);

        let mut first_window = Window::new(WindowHandle::<MockHandle>(1), None, None);
        first_window.tag(&1);
        manager.window_created_handler(first_window, -1, -1);

        let mut second_window = Window::new(WindowHandle::<MockHandle>(2), None, None);
        second_window.tag(&2);
        manager.window_created_handler(second_window, -1, -1);

        assert!(manager.command_handler(&Command::FocusNextTag {
            behavior: FocusDeltaBehavior::IgnoreEmpty
        }));

        assert_eq!(manager.state.focus_manager.tag(0).unwrap(), 2);
    }

    #[test]
    fn goto_next_used_tag_while_in_empty_tag() {
        let mut manager: Manager<
            crate::config::tests::TestConfig,
            crate::display_servers::MockDisplayServer,
        > = Manager::new_test(vec!["Emtpy_One".to_string(), "Used".to_string()]);
        manager.screen_create_handler(Screen::default());

        let mut first_window = Window::new(WindowHandle::<MockHandle>(1), None, None);
        first_window.tag(&2);
        manager.window_created_handler(first_window, -1, -1);

        manager.state.focus_tag(&1);

        assert!(manager.command_handler(&Command::FocusNextTag {
            behavior: FocusDeltaBehavior::IgnoreEmpty
        }));

        assert_eq!(manager.state.focus_manager.tag(0).unwrap(), 2);
    }

    #[test]
    fn goto_next_used_tag_multiple_tags() {
        let mut manager: Manager<
            crate::config::tests::TestConfig,
            crate::display_servers::MockDisplayServer,
        > = Manager::new_test(vec![
            "A".to_string(),
            "B".to_string(),
            "C".to_string(),
            "D".to_string(),
        ]);
        manager.screen_create_handler(Screen::default());

        manager.state.focus_tag(&1);

        let mut first_window = Window::new(WindowHandle::<MockHandle>(1), None, None);
        first_window.tag(&1);
        manager.window_created_handler(first_window, -1, -1);

        let mut second_window = Window::new(WindowHandle::<MockHandle>(2), None, None);
        second_window.tag(&2);
        manager.window_created_handler(second_window, -1, -1);

        let mut third_window = Window::new(WindowHandle::<MockHandle>(3), None, None);
        third_window.tag(&4);
        let third_window_handle = third_window.handle;
        manager.window_created_handler(third_window, -1, -1);

        assert!(manager.command_handler(&Command::FocusNextTag {
            behavior: FocusDeltaBehavior::IgnoreEmpty
        }));

        assert_eq!(manager.state.focus_manager.tag(0).unwrap(), 2);

        assert!(manager.command_handler(&Command::FocusNextTag {
            behavior: FocusDeltaBehavior::IgnoreEmpty
        }));

        assert_eq!(manager.state.focus_manager.tag(0).unwrap(), 4);

        assert!(manager.command_handler(&Command::FocusNextTag {
            behavior: FocusDeltaBehavior::IgnoreEmpty
        }));

        assert_eq!(manager.state.focus_manager.tag(0).unwrap(), 1);

        manager.window_destroyed_handler(&third_window_handle);

        assert!(manager.command_handler(&Command::FocusNextTag {
            behavior: FocusDeltaBehavior::IgnoreEmpty
        }));
        assert!(manager.command_handler(&Command::FocusNextTag {
            behavior: FocusDeltaBehavior::IgnoreEmpty
        }));

        assert_eq!(manager.state.focus_manager.tag(0).unwrap(), 1);
    }

    #[test]

    fn goto_previous_used_tag_while_in_used_tag() {
        let mut manager: Manager<
            crate::config::tests::TestConfig,
            crate::display_servers::MockDisplayServer,
        > = Manager::new_test(vec!["A".to_string(), "B".to_string(), "C".to_string()]);
        manager.screen_create_handler(Screen::default());

        let mut first_window = Window::new(WindowHandle::<MockHandle>(1), None, None);
        first_window.tag(&1);
        manager.window_created_handler(first_window, -1, -1);

        let mut second_window = Window::new(WindowHandle::<MockHandle>(2), None, None);
        second_window.tag(&2);
        manager.window_created_handler(second_window, -1, -1);

        manager.state.focus_tag(&2);

        assert!(manager.command_handler(&Command::FocusPreviousTag {
            behavior: FocusDeltaBehavior::IgnoreEmpty
        }));

        assert_eq!(manager.state.focus_manager.tag(0).unwrap(), 1);
    }

    #[test]
    fn goto_previous_used_tag_while_in_empty_tag() {
        let mut manager: Manager<
            crate::config::tests::TestConfig,
            crate::display_servers::MockDisplayServer,
        > = Manager::new_test(vec!["Emtpy_One".to_string(), "Used".to_string()]);
        manager.screen_create_handler(Screen::default());

        let mut first_window = Window::new(WindowHandle::<MockHandle>(1), None, None);
        first_window.tag(&2);
        manager.window_created_handler(first_window, -1, -1);

        manager.state.focus_tag(&1);

        assert!(manager.command_handler(&Command::FocusPreviousTag {
            behavior: FocusDeltaBehavior::IgnoreEmpty
        }));

        assert_eq!(manager.state.focus_manager.tag(0).unwrap(), 2);
    }

    #[test]
    fn goto_previous_used_tag_multiple_tags() {
        let mut manager: Manager<
            crate::config::tests::TestConfig,
            crate::display_servers::MockDisplayServer,
        > = Manager::new_test(vec![
            "A".to_string(),
            "B".to_string(),
            "C".to_string(),
            "D".to_string(),
            "E".to_string(),
        ]);
        manager.screen_create_handler(Screen::default());

        let mut first_window = Window::new(WindowHandle::<MockHandle>(1), None, None);
        first_window.tag(&1);
        manager.window_created_handler(first_window, -1, -1);

        let mut second_window = Window::new(WindowHandle::<MockHandle>(2), None, None);
        second_window.tag(&2);
        manager.window_created_handler(second_window, -1, -1);

        let mut third_window = Window::new(WindowHandle::<MockHandle>(3), None, None);
        third_window.tag(&4);
        let third_window_handle = third_window.handle;
        manager.window_created_handler(third_window, -1, -1);

        manager.state.focus_tag(&4);

        assert!(manager.command_handler(&Command::FocusPreviousTag {
            behavior: FocusDeltaBehavior::IgnoreEmpty
        }));

        assert_eq!(manager.state.focus_manager.tag(0).unwrap(), 2);

        assert!(manager.command_handler(&Command::FocusPreviousTag {
            behavior: FocusDeltaBehavior::IgnoreEmpty
        }));

        assert_eq!(manager.state.focus_manager.tag(0).unwrap(), 1);

        assert!(manager.command_handler(&Command::FocusPreviousTag {
            behavior: FocusDeltaBehavior::IgnoreEmpty
        }));

        assert_eq!(manager.state.focus_manager.tag(0).unwrap(), 4);

        manager.window_destroyed_handler(&third_window_handle);

        assert!(manager.command_handler(&Command::FocusPreviousTag {
            behavior: FocusDeltaBehavior::IgnoreEmpty
        }));
        assert!(manager.command_handler(&Command::FocusPreviousTag {
            behavior: FocusDeltaBehavior::IgnoreEmpty
        }));

        assert_eq!(manager.state.focus_manager.tag(0).unwrap(), 1);
    }

    #[test]
    fn goto_previous_used_tag_wraparound() {
        let mut manager: Manager<
            MockHandle,
            crate::config::tests::TestConfig,
            crate::display_servers::MockDisplayServer<MockHandle>,
        > = Manager::new_test(vec!["A".to_string(), "B".to_string(), "C".to_string()]);
        manager.screen_create_handler(Screen::default());

        let mut first_window = Window::new(WindowHandle::<MockHandle>(1), None, None);
        first_window.tag(&3);
        manager.window_created_handler(first_window, -1, -1);

        let mut second_window = Window::new(WindowHandle::<MockHandle>(2), None, None);
        second_window.tag(&2);
        manager.window_created_handler(second_window, -1, -1);

        manager.state.focus_tag(&2);

        assert!(manager.command_handler(&Command::FocusPreviousTag {
            behavior: FocusDeltaBehavior::IgnoreEmpty
        }));

        assert_eq!(manager.state.focus_manager.tag(0).unwrap(), 3);
    }
}<|MERGE_RESOLUTION|>--- conflicted
+++ resolved
@@ -478,12 +478,8 @@
     None
 }
 
-<<<<<<< HEAD
+// TODO: closing windows breaks focus, see gh-1204
 fn close_window<H: Handle>(state: &mut State<H>) -> Option<bool> {
-=======
-// TODO: closing windows breaks focus, see gh-1204
-fn close_window(state: &mut State) -> Option<bool> {
->>>>>>> d0e2e7b1
     let window = state.focus_manager.window(&state.windows)?;
     if window.is_managed() {
         let act = DisplayAction::KillWindow(window.handle);
